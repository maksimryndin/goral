--- conflicted
+++ resolved
@@ -405,28 +405,6 @@
             "assert: sheet id should be initialized before the rule applicant transformation",
         );
         // convert datavalues into types supported by rules with O(1) access
-<<<<<<< HEAD
-        let data = data
-            .into_iter()
-            .chain([(
-                DATETIME_COLUMN_NAME.to_string(),
-                Datavalue::Datetime(timestamp),
-            )])
-            .map(|(k, v)| {
-                let v = match v {
-                    Text(t) | RedText(t) | OrangeText(t) | GreenText(t) => Text(t),
-                    Number(n) => Number(n),
-                    Integer(i) | IntegerID(i) => Integer(i),
-                    Percent(p) | HeatmapPercent(p) => Number(p / 100.0),
-                    Datetime(d) => Number(convert_datetime_to_spreadsheet_double(d)),
-                    Bool(b) => Bool(b),
-                    Size(s) => Number(s as f64), // Rounding errors are acceptable for Size datavalues
-                    NotAvailable => NotAvailable,
-                };
-                (k, v)
-            })
-            .collect();
-=======
         let data =
             data.into_iter()
                 .chain([(
@@ -447,7 +425,6 @@
                     (k, v)
                 })
                 .collect();
->>>>>>> 9690ab77
         RuleApplicant {
             log_name,
             data,
